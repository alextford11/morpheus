from dataclasses import asdict, dataclass

import asyncio
import base64
<<<<<<< HEAD
import binascii
=======
import chevron
>>>>>>> 6f9c4155
import hashlib
import json
import logging
import re
from aiohttp import ClientConnectionError, ClientSession, ClientTimeout
from arq import Retry, cron
from arq.utils import to_unix_ms
from arq.worker import run_worker as arq_run_worker
from asyncio import TimeoutError
from buildpg import MultipleValues, Values, asyncpg
from chevron import ChevronError
from datetime import datetime, timezone
from enum import Enum
from itertools import chain
from pathlib import Path
from phonenumbers import (
    NumberParseException,
    PhoneNumberFormat,
    PhoneNumberType,
    format_number,
    is_valid_number,
    number_type,
    parse as parse_number,
)
from phonenumbers.geocoder import country_name_for_number, description_for_number
from pydantic.datetime_parse import parse_datetime
from typing import Dict, List, Optional
from ua_parser.user_agent_parser import Parse as ParseUserAgent

from .ext import ApiError, Mandrill, MessageBird
from .models import (
    THIS_DIR,
    AttachmentModel,
    BaseWebhook,
    EmailRecipientModel,
    EmailSendMethod,
    EmailSendModel,
    MandrillWebhook,
    MessageStatus,
    SendMethod,
    SmsRecipientModel,
    SmsSendMethod,
    SmsSendModel,
)
from .render import EmailInfo, render_email
from .render.main import MessageDef, MessageTooLong, SmsLength, apply_short_links, sms_length
from .settings import Settings

test_logger = logging.getLogger('morpheus.worker.test')
main_logger = logging.getLogger('morpheus.worker')
MOBILE_NUMBER_TYPES = PhoneNumberType.MOBILE, PhoneNumberType.FIXED_LINE_OR_MOBILE
ONE_DAY = 86400
ONE_YEAR = ONE_DAY * 365
STYLES_SASS = (THIS_DIR / 'extra' / 'default-styles.scss').read_text()


worker_functions = []


def worker_function(f):
    worker_functions.append(f)
    return f


@dataclass
class EmailJob:
    group_id: int
    group_uuid: str
    send_method: str
    first_name: str
    last_name: str
    user_link: int
    address: str
    tags: List[str]
    pdf_attachments: List[dict]
    attachments: List[dict]
    main_template: str
    mustache_partials: Dict[str, dict]
    macros: Dict[str, dict]
    subject_template: str
    company_code: str
    from_email: str
    from_name: str
    subaccount: str
    important: bool
    context: dict
    headers: dict


@dataclass
class SmsJob:
    group_id: str
    group_uuid: str
    send_method: str
    first_name: str
    last_name: str
    user_link: int
    number: str
    tags: List[str]
    main_template: str
    company_code: str
    country_code: str
    from_name: str
    context: dict


@dataclass
class Number:
    number: str
    country_code: str
    number_formatted: str
    descr: str
    is_mobile: bool


@dataclass
class SmsData:
    number: Number
    message: str
    shortened_link: dict
    length: SmsLength


class UpdateStatus(str, Enum):
    duplicate = 'duplicate'
    missing = 'missing'
    added = 'added'


async def startup(ctx):
    settings = ctx.get('settings') or Settings()
    ctx.update(
        settings=settings,
        email_click_url=f'https://{settings.click_host_name}/l',
        sms_click_url=f'{settings.click_host_name}/l',
        pg=ctx.get('pg') or await asyncpg.create_pool_b(dsn=settings.pg_dsn, min_size=2),
        session=ClientSession(timeout=ClientTimeout(total=30)),
        mandrill=Mandrill(settings=settings),
        messagebird=MessageBird(settings=settings),
    )


async def shutdown(ctx):
    await asyncio.gather(ctx['session'].close(), ctx['pg'].close(), ctx['mandrill'].close(), ctx['messagebird'].close())


email_retrying = [5, 10, 60, 600, 1800, 3600, 12 * 3600]


@worker_function
async def send_email(ctx, group_id: int, company_id: int, recipient: EmailRecipientModel, m: EmailSendModel):
    s = SendEmail(ctx, group_id, company_id, recipient, m)
    return await s.run()


class SendEmail:
    __slots__ = 'ctx', 'settings', 'recipient', 'group_id', 'company_id', 'm', 'tags'

    def __init__(self, ctx: dict, group_id: int, company_id: int, recipient: EmailRecipientModel, m: EmailSendModel):
        self.ctx = ctx
        self.settings: Settings = ctx['settings']
        self.group_id = group_id
        self.company_id = company_id
        self.recipient: EmailRecipientModel = recipient
        self.m: EmailSendModel = m
        self.tags = list(set(self.recipient.tags + self.m.tags + [str(self.m.uid)]))

    async def run(self):
        main_logger.info('Sending email to %s via %s', self.recipient.address, self.m.method)
        if self.ctx['job_try'] > len(email_retrying):
            main_logger.error('%s: tried to send email %d times, all failed', self.group_id, self.ctx['job_try'])
            await self._store_email_failed(MessageStatus.send_request_failed, 'upstream error')
            return

        context = dict(self.m.context, **self.recipient.context)
        if 'styles__sass' not in context and re.search(r'\{\{\{ *styles *\}\}\}', self.m.main_template):
            context['styles__sass'] = STYLES_SASS

        headers = dict(self.m.headers, **self.recipient.headers)

        email_info = await self._render_email(context, headers)
        if not email_info:
            return

        attachments = [a async for a in self._generate_base64_pdf(self.recipient.pdf_attachments)]
        attachments += [a async for a in self._generate_base64(self.recipient.attachments)]

        if self.m.method == EmailSendMethod.email_mandrill:
            if self.recipient.address.endswith('@example.com'):
                _id = re.sub(r'[^a-zA-Z0-9\-]', '', f'mandrill-{self.recipient.address}')
                await self._store_email(_id, utcnow(), email_info)
            else:
                await self._send_mandrill(email_info, attachments)
        elif self.m.method == EmailSendMethod.email_test:
            await self._send_test_email(email_info, attachments)
        else:
            raise NotImplementedError()

    async def _send_mandrill(self, email_info: EmailInfo, attachments: List[dict]):
        data = {
            'async': True,
            'message': dict(
                html=email_info.html_body,
                subject=email_info.subject,
                from_email=self.m.from_address.email,
                from_name=self.m.from_address.name,
                to=[dict(email=self.recipient.address, name=email_info.full_name, type='to')],
                headers=email_info.headers,
                track_opens=True,
                track_clicks=False,
                auto_text=True,
                view_content_link=False,
                signing_domain=self.m.from_address.email[self.m.from_address.email.index('@') + 1 :],
                subaccount=self.m.subaccount,
                tags=self.tags,
                inline_css=True,
                important=self.m.important,
                attachments=attachments,
            ),
        }
        send_ts = utcnow()
        job_try = self.ctx['job_try']
        defer = email_retrying[job_try - 1]
        try:
            response = await self.ctx['mandrill'].post('messages/send.json', **data)
        except (ClientConnectionError, TimeoutError) as e:
            main_logger.info('client connection error group_id=%s job_try=%s defer=%ss', self.group_id, job_try, defer)
            raise Retry(defer=defer) from e
        except ApiError as e:
            if e.status in {502, 504} or (e.status == 500 and '<center>nginx/' in e.body):
                main_logger.info(
                    'temporary mandrill error group_id=%s status=%s job_try=%s defer=%ss',
                    self.group_id,
                    e.status,
                    job_try,
                    defer,
                )
                raise Retry(defer=defer) from e
            else:
                # if the status is not 502 or 504, or 500 from nginx then raise
                raise

        data = await response.json()
        assert len(data) == 1, data
        data = data[0]
        assert data['email'] == self.recipient.address, data
        await self._store_email(data['_id'], send_ts, email_info)

    async def _send_test_email(self, email_info: EmailInfo, attachments: List[dict]):
        data = dict(
            from_email=self.m.from_address.email,
            from_name=self.m.from_address.name,
            group_uuid=str(self.m.uid),
            headers=email_info.headers,
            to_address=self.recipient.address,
            to_name=email_info.full_name,
            to_user_link=self.recipient.user_link,
            tags=self.tags,
            important=self.m.important,
            attachments=[
                f'{a["name"]}:{base64.b64decode(a["content"]).decode(errors="ignore"):.40}' for a in attachments
            ],
        )
        msg_id = re.sub(r'[^a-zA-Z0-9\-]', '', f'{self.m.uid}-{self.recipient.address}')
        send_ts = utcnow()
        output = (
            f'to: {self.recipient.address}\n'
            f'msg id: {msg_id}\n'
            f'ts: {send_ts}\n'
            f'subject: {email_info.subject}\n'
            f'data: {json.dumps(data, indent=2)}\n'
            f'content:\n'
            f'{email_info.html_body}\n'
        )
        if self.settings.test_output:  # pragma: no branch
            Path.mkdir(self.settings.test_output, parents=True, exist_ok=True)
            save_path = self.settings.test_output / f'{msg_id}.txt'
            test_logger.info('sending message: %s (saved to %s)', output, save_path)
            save_path.write_text(output)
        await self._store_email(msg_id, send_ts, email_info)

    async def _render_email(self, context, headers) -> Optional[EmailInfo]:
        m = MessageDef(
            first_name=self.recipient.first_name,
            last_name=self.recipient.last_name,
            main_template=self.m.main_template,
            mustache_partials=self.m.mustache_partials,
            macros=self.m.macros,
            subject_template=self.m.subject_template,
            context=context,
            headers=headers,
        )
        try:
            return render_email(m, self.ctx['email_click_url'])
        except ChevronError as e:
            await self._store_email_failed(MessageStatus.render_failed, f'Error rendering email: {e}')

    async def _generate_base64_pdf(self, pdf_attachments):
        headers = dict(pdf_page_size='A4', pdf_zoom='1.25', pdf_margin_left='8mm', pdf_margin_right='8mm')
        for a in pdf_attachments:
            async with self.ctx['session'].get(self.settings.pdf_generation_url, data=a.html, headers=headers) as r:
                if r.status == 200:
                    pdf_content = await r.read()
                    yield dict(type='application/pdf', name=a.name, content=base64.b64encode(pdf_content).decode())
                else:
                    data = await r.text()
                    main_logger.warning('error generating pdf %s, data: %s', r.status, data)

    async def _generate_base64(self, attachments: List[AttachmentModel]):
        for attachment in attachments:
            try:
                # Check to see if content can be decoded from base64
                base64.b64decode(attachment.content, validate=True)
            except binascii.Error:
                # Content has not yet been base64 encoded so needs to be encoded
                content = base64.b64encode(attachment.content).decode()
            else:
                # Content has already been base64 encoded so just pass content through
                content = attachment.content
            yield dict(name=attachment.name, type=attachment.mime_type, content=content)

    async def _store_email(self, external_id, send_ts, email_info: EmailInfo):
        data = dict(
            external_id=external_id,
            group_id=self.group_id,
            company_id=self.company_id,
            method=self.m.method,
            send_ts=send_ts,
            status=MessageStatus.send,
            to_first_name=self.recipient.first_name,
            to_last_name=self.recipient.last_name,
            to_user_link=self.recipient.user_link,
            to_address=self.recipient.address,
            tags=self.tags,
            subject=email_info.subject,
            body=email_info.html_body,
        )
        attachments = [
            f'{getattr(a, "id", None) or ""}::{a.name}'
            for a in chain(self.recipient.pdf_attachments, self.recipient.attachments)
        ]
        if attachments:
            data['attachments'] = attachments
        message_id = await self.ctx['pg'].fetchval_b(
            'insert into messages (:values__names) values :values returning id', values=Values(**data)
        )
        if email_info.shortened_link:
            await self.ctx['pg'].execute_b(
                'insert into links (:values__names) values :values',
                values=MultipleValues(
                    *[Values(message_id=message_id, token=token, url=url) for url, token in email_info.shortened_link]
                ),
            )

    async def _store_email_failed(self, status: MessageStatus, error_msg):
        await self.ctx['pg'].execute_b(
            'insert into messages (:values__names) values :values',
            values=Values(
                group_id=self.group_id,
                company_id=self.company_id,
                method=self.m.method,
                status=status,
                to_first_name=self.recipient.first_name,
                to_last_name=self.recipient.last_name,
                to_user_link=self.recipient.user_link,
                to_address=self.recipient.address,
                tags=self.tags,
                body=error_msg,
            ),
        )


@worker_function
async def send_sms(ctx, group_id: int, company_id: int, recipient: SmsRecipientModel, m: SmsSendModel):
    s = SendSMS(ctx, group_id, company_id, recipient, m)
    return await s.run()


class SendSMS:
    __slots__ = 'ctx', 'settings', 'recipient', 'group_id', 'company_id', 'm', 'tags', 'messagebird', 'from_name'

    def __init__(self, ctx: dict, group_id: int, company_id: int, recipient: SmsRecipientModel, m: SmsSendModel):
        self.ctx = ctx
        self.settings: Settings = ctx['settings']
        self.group_id = group_id
        self.company_id = company_id
        self.recipient: SmsRecipientModel = recipient
        self.m: SmsSendModel = m
        self.tags = list(set(self.recipient.tags + self.m.tags + [str(self.m.uid)]))
        self.messagebird: MessageBird = ctx['messagebird']
        self.from_name = self.m.from_name if self.m.country_code != 'US' else self.settings.us_send_number

    async def run(self):
        sms_data = await self._sms_prep()
        if not sms_data:
            return

        if self.m.method == SmsSendMethod.sms_test:
            await self._test_send_sms(sms_data)
        elif self.m.method == SmsSendMethod.sms_messagebird:
            await self._messagebird_send_sms(sms_data)
        else:
            raise NotImplementedError()

    async def _sms_prep(self) -> Optional[SmsData]:
        number_info = validate_number(self.recipient.number, self.m.country_code, include_description=False)
        msg, error, shortened_link, msg_length = None, None, None, None
        if not number_info or not number_info.is_mobile:
            error = f'invalid mobile number "{self.recipient.number}"'
            main_logger.warning(
                'invalid mobile number "%s" for "%s", not sending', self.recipient.number, self.m.company_code
            )
        else:
            context = dict(self.m.context, **self.recipient.context)
            shortened_link = apply_short_links(context, self.ctx['sms_click_url'], 12)
            try:
                msg = chevron.render(self.m.main_template, data=context)
            except ChevronError as e:
                error = f'Error rendering SMS: {e}'
            else:
                try:
                    msg_length = sms_length(msg)
                except MessageTooLong as e:
                    error = str(e)

        if error:
            await self.ctx['pg'].execute_b(
                'insert into messages (:values__names) values :values',
                values=Values(
                    group_id=self.group_id,
                    company_id=self.company_id,
                    method=self.m.method,
                    status=MessageStatus.render_failed,
                    to_first_name=self.recipient.first_name,
                    to_last_name=self.recipient.last_name,
                    to_user_link=self.recipient.user_link,
                    to_address=number_info.number_formatted if number_info else self.recipient.number,
                    tags=self.tags,
                    body=error,
                ),
            )
        else:
            return SmsData(number=number_info, message=msg, shortened_link=shortened_link, length=msg_length)

    async def _test_send_sms(self, sms_data: SmsData):
        # remove the + from the beginning of the number
        msg_id = f'{self.m.uid}-{sms_data.number.number[1:]}'
        send_ts = utcnow()
        cost = 0.012 * sms_data.length.parts
        output = (
            f'to: {sms_data.number}\n'
            f'msg id: {msg_id}\n'
            f'ts: {send_ts}\n'
            f'group_id: {self.group_id}\n'
            f'tags: {self.tags}\n'
            f'company_code: {self.m.company_code}\n'
            f'from_name: {self.from_name}\n'
            f'cost: {cost}\n'
            f'length: {sms_data.length}\n'
            f'message:\n'
            f'{sms_data.message}\n'
        )
        if self.settings.test_output:  # pragma: no branch
            Path.mkdir(self.settings.test_output, parents=True, exist_ok=True)
            save_path = self.settings.test_output / f'{msg_id}.txt'
            test_logger.info('sending message: %s (saved to %s)', output, save_path)
            save_path.write_text(output)
        await self._store_sms(msg_id, send_ts, sms_data, cost)

    async def _messagebird_get_mcc_cost(self, redis, mcc):
        rates_key = 'messagebird-rates'
        if not await redis.exists(rates_key):
            # get fresh data on rates by mcc
            main_logger.info('getting fresh pricing data from messagebird...')
            url = (
                f'{self.settings.messagebird_pricing_api}'
                f'?username={self.settings.messagebird_pricing_username}'
                f'&password={self.settings.messagebird_pricing_password}'
            )
            async with self.ctx['session'].get(url) as r:
                assert r.status == 200, (r.status, await r.text())
                data = await r.json()
            if not next((1 for g in data if g['mcc'] == '0'), None):
                main_logger.error('no default messagebird pricing with mcc "0"', extra={'data': data})
            data = {g['mcc']: f'{float(g["rate"]):0.5f}' for g in data}
            await asyncio.gather(redis.hmset_dict(rates_key, data), redis.expire(rates_key, ONE_DAY))
        rate = await redis.hget(rates_key, mcc, encoding='utf8')
        if not rate:
            main_logger.warning('no rate found for mcc: "%s", using default', mcc)
            rate = await redis.hget(rates_key, '0', encoding='utf8')
        assert rate, f'no rate found for mcc: {mcc}'
        return float(rate)

    async def _messagebird_get_number_cost(self, number: Number):
        cc_mcc_key = f'messagebird-cc:{number.country_code}'
        with await self.ctx['redis'] as redis:
            mcc = await redis.get(cc_mcc_key)
            if mcc is None:
                main_logger.info('no mcc for %s, doing HLR lookup...', number.number)
                api_number = number.number.replace('+', '')
                await self.messagebird.post(f'lookup/{api_number}/hlr')
                network, hlr = None, None
                for i in range(30):
                    r = await self.messagebird.get(f'lookup/{api_number}')
                    data = await r.json()
                    hlr = data.get('hlr')
                    if not hlr:
                        continue
                    network = hlr.get('network')
                    if not network:
                        continue
                    elif hlr['status'] == 'active':
                        main_logger.info(
                            'found result for %s after %d attempts %s', number.number, i, json.dumps(data, indent=2)
                        )
                        break
                    await asyncio.sleep(1)
                if not hlr or not network:
                    main_logger.warning('No HLR result found for %s after 30 attempts', number.number, extra=data)
                    return
                mcc = str(network)[:3]
                await redis.setex(cc_mcc_key, ONE_YEAR, mcc)
            return await self._messagebird_get_mcc_cost(redis, mcc)

    async def _messagebird_send_sms(self, sms_data: SmsData):
        msg_cost = await self._messagebird_get_number_cost(sms_data.number)
        if msg_cost is None:
            return

        cost = sms_data.length.parts * msg_cost
        send_ts = utcnow()
        main_logger.info(
            'sending SMS to %s, parts: %d, cost: %0.2fp', sms_data.number.number, sms_data.length.parts, cost * 100
        )
        r = await self.messagebird.post(
            'messages',
            originator=self.from_name,
            body=sms_data.message,
            recipients=[sms_data.number.number],
            datacoding='auto',
            reference='morpheus',  # required to prompt status updates to occur
            allowed_statuses=201,
        )
        data = await r.json()
        if data['recipients']['totalCount'] != 1:
            main_logger.error('not one recipients in send response', extra={'data': data})
        await self._store_sms(data['id'], send_ts, sms_data, cost)

    async def _store_sms(self, external_id, send_ts, sms_data: SmsData, cost: float):
        async with self.ctx['pg'].acquire() as conn:
            message_id = await conn.fetchval_b(
                'insert into messages (:values__names) values :values returning id',
                values=Values(
                    external_id=external_id,
                    group_id=self.group_id,
                    company_id=self.company_id,
                    method=self.m.method,
                    send_ts=send_ts,
                    status=MessageStatus.send,
                    to_first_name=self.recipient.first_name,
                    to_last_name=self.recipient.last_name,
                    to_user_link=self.recipient.user_link,
                    to_address=sms_data.number.number_formatted,
                    tags=self.tags,
                    body=sms_data.message,
                    cost=cost,
                    extra=json.dumps(asdict(sms_data.length)),
                ),
            )
            if sms_data.shortened_link:
                await conn.execute_b(
                    'insert into links (:values__names) values :values',
                    values=MultipleValues(
                        *[Values(message_id=message_id, token=token, url=url) for url, token in sms_data.shortened_link]
                    ),
                )


def validate_number(number, country, include_description=True) -> Optional[Number]:
    try:
        p = parse_number(number, country)
    except NumberParseException:
        return

    if not is_valid_number(p):
        return

    is_mobile = number_type(p) in MOBILE_NUMBER_TYPES
    descr = None
    if include_description:
        country = country_name_for_number(p, 'en')
        region = description_for_number(p, 'en')
        descr = country if country == region else f'{region}, {country}'

    return Number(
        number=format_number(p, PhoneNumberFormat.E164),
        country_code=f'{p.country_code}',
        number_formatted=format_number(p, PhoneNumberFormat.INTERNATIONAL),
        descr=descr,
        is_mobile=is_mobile,
    )


@worker_function
async def update_mandrill_webhooks(ctx, events):
    mandrill_webhook = MandrillWebhook(events=events)
    statuses = {}
    for m in mandrill_webhook.events:
        status = await update_message_status(ctx, SendMethod.email_mandrill, m, log_each=False)
        if status in statuses:
            statuses[status] += 1
        else:
            statuses[status] = 1
    main_logger.info(
        'updating %d messages: %s', len(mandrill_webhook.events), ' '.join(f'{k}={v}' for k, v in statuses.items())
    )
    return len(mandrill_webhook.events)


@worker_function
async def store_click(ctx, *, link_id, ip, ts, user_agent):
    cache_key = f'click-{link_id}-{ip}'
    with await ctx['redis'] as redis:
        v = await redis.incr(cache_key)
        if v > 1:
            return 'recently_clicked'
        await redis.expire(cache_key, 60)

    async with ctx['pg'].acquire() as conn:
        message_id, target = await conn.fetchrow('select message_id, url from links where id=$1', link_id)
        extra = {'target': target, 'ip': ip, 'user_agent': user_agent}
        if user_agent:
            ua_dict = ParseUserAgent(user_agent)
            platform = ua_dict['device']['family']
            if platform in {'Other', None}:
                platform = ua_dict['os']['family']
            extra['user_agent_display'] = (
                ('{user_agent[family]} {user_agent[major]} on ' '{platform}')
                .format(platform=platform, **ua_dict)
                .strip(' ')
            )

        ts = parse_datetime(ts)
        status = 'click'
        await conn.execute_b(
            'insert into events (:values__names) values :values',
            values=Values(message_id=message_id, status=status, ts=ts, extra=json.dumps(extra)),
        )


@worker_function
async def update_message_status(ctx, send_method: SendMethod, m: BaseWebhook, log_each=True) -> UpdateStatus:
    h = hashlib.md5(f'{m.message_id}-{to_unix_ms(m.ts)}-{m.status}-{m.extra_json(sort_keys=True)}'.encode())
    ref = f'event-{h.hexdigest()}'
    with await ctx['redis'] as redis:
        v = await redis.incr(ref)
        if v > 1:
            log_each and main_logger.info(
                'event already exists %s, ts: %s, ' 'status: %s. skipped', m.message_id, m.ts, m.status
            )
            return UpdateStatus.duplicate
        await redis.expire(ref, 86400)

    async with ctx['pg'].acquire() as conn:
        message_id = await conn.fetchval(
            'select id from messages where method = $1 and external_id = $2', send_method, m.message_id
        )
        if not message_id:
            return UpdateStatus.missing

        if not m.ts.tzinfo:
            m.ts = m.ts.replace(tzinfo=timezone.utc)

        log_each and main_logger.info('adding event %s, ts: %s, status: %s', m.message_id, m.ts, m.status)

        await conn.execute_b(
            'insert into events (:values__names) values :values',
            values=Values(message_id=message_id, status=m.status, ts=m.ts, extra=m.extra_json()),
        )
        return UpdateStatus.added


async def update_aggregation_view(ctx):
    await ctx['pg'].execute('refresh materialized view message_aggregation')


def utcnow():
    return datetime.utcnow().replace(tzinfo=timezone.utc)


class WorkerSettings:
    max_jobs = 20
    keep_result = 5
    max_tries = len(email_retrying) + 1  # so we try all values in email_retrying
    functions = worker_functions
    on_startup = startup
    on_shutdown = shutdown
    cron_jobs = [cron(update_aggregation_view, minute=12, timeout=1800)]


def run_worker(settings: Settings):  # pragma: no cover
    arq_run_worker(WorkerSettings, redis_settings=settings.redis_settings, ctx={'settings': settings})<|MERGE_RESOLUTION|>--- conflicted
+++ resolved
@@ -2,11 +2,8 @@
 
 import asyncio
 import base64
-<<<<<<< HEAD
 import binascii
-=======
 import chevron
->>>>>>> 6f9c4155
 import hashlib
 import json
 import logging
